--- conflicted
+++ resolved
@@ -1,114 +1,87 @@
-use base64::Engine;
-use clap::Parser; // bring Engine trait into scope
+use anyhow::Result;
+use clap::Parser;
+use hdrhistogram::Histogram;
+use indicatif::{ProgressBar, ProgressStyle};
+use rand::{rngs::StdRng, Rng, SeedableRng};
+use rand_distr::{Distribution, Zipf};
+use serde::Deserialize;
+use std::{sync::Arc, time::{Duration, Instant}};
+use tokio::{sync::Semaphore, task::JoinSet};
 
-#[derive(Parser, Debug)]
+#[derive(Parser, Debug, Clone)]
 struct Args {
-    /// Base URL, e.g. http://127.0.0.1:3030
-    #[clap(long, default_value = "http://127.0.0.1:3030")]
+    /// Engine base URL
+    #[arg(long, default_value = "http://127.0.0.1:3030")]
     base: String,
-    /// endpoint: lookup|lookup_raw|lookup_fast
-    #[clap(long, default_value = "lookup_fast")]
-    endpoint: String,
-    /// number of keys to load
-    #[clap(long, default_value_t = 100_000)]
-    load_n: u64,
-    /// payload size (bytes)
-    #[clap(long, default_value_t = 64)]
+    /// Optional bearer token for protected endpoints
+    #[arg(long)]
+    auth_token: Option<String>,
+    /// Total keys to load
+    #[arg(long, default_value_t = 1_000_0)]
+    load_n: usize,
+    /// Value size bytes
+    #[arg(long, default_value_t = 32)]
     val_bytes: usize,
-    /// read workers
-    #[clap(long, default_value_t = 64)]
+    /// Concurrency for load phase
+    #[arg(long, default_value_t = 32)]
+    load_concurrency: usize,
+    /// Concurrency for read phase
+    #[arg(long, default_value_t = 64)]
     read_concurrency: usize,
-    /// total read seconds (measurement period)
-    #[clap(long, default_value_t = 30)]
+    /// Duration for read phase (seconds)
+    #[arg(long, default_value_t = 30)]
     read_seconds: u64,
-    /// warmup seconds (excluded from metrics)
-    #[clap(long, default_value_t = 5)]
-    warmup_seconds: u64,
-    /// key distribution: uniform|zipf
-    #[clap(long, default_value = "uniform")]
+    /// Distribution: uniform|zipf
+    #[arg(long, default_value = "uniform")]
     dist: String,
-    /// Zipf exponent (s), used when dist=zipf
-    #[clap(long, default_value_t = 1.1)]
-    zipf_s: f64,
-    /// Output CSV path for latency percentiles
-    #[clap(long, default_value = "bench_latency.csv")]
-    csv_out: String,
-    /// Build RMI before reads (POST /rmi/build)
-    #[clap(long, default_value_t = true)]
-    build_rmi: bool,
+    /// Zipf exponent (theta)
+    #[arg(long, default_value_t = 1.1)]
+    zipf_theta: f64,
+    /// Seed for RNG
+    #[arg(long, default_value_t = 42)]
+    seed: u64,
+    /// CSV output path for latency histogram percentiles
+    #[arg(long, default_value = "bench_results.csv")]
+    out_csv: String,
 }
 
+#[derive(Deserialize)]
+struct OffsetResp { offset: u64 }
+
 #[tokio::main]
-async fn main() {
-    use hdrhistogram::Histogram;
-    use rand::{rngs::StdRng, Rng, SeedableRng};
-    use rand_distr::{Distribution, Zipf};
-    use std::collections::HashMap;
-    use std::sync::{Arc, atomic::{AtomicU64, Ordering}};
-    use tokio::time::{Duration, Instant};
+async fn main() -> Result<()> {
+    let args = Args::parse();
+    let client = reqwest::Client::builder()
+        .timeout(Duration::from_secs(10))
+        .build()?;
 
-    let args = Args::parse();
-    let client = reqwest::Client::new();
+    // Helper to attach auth header if provided
+    let auth_header = args.auth_token.as_ref().map(|t| format!("Bearer {}", t));
 
-    // Load keys
-    let engine = base64::engine::general_purpose::STANDARD;
-    for k in 0..args.load_n {
-        let v = vec![0u8; args.val_bytes];
-        let body = serde_json::json!({"key": k, "value": engine.encode(v)});
-        let _ = client
-            .post(format!("{}/put", args.base))
-            .json(&body)
-            .send()
-            .await;
-    }
+    // Wait for server health
+    wait_for_health(&client, &args.base, auth_header.as_deref()).await?;
 
-    // Optionally trigger RMI rebuild before reads
-    if args.build_rmi {
-        let url = format!("{}/rmi/build", args.base);
-        match client.post(&url).send().await {
-            Ok(resp) => {
-                if resp.status().as_u16() == 501 {
-                    eprintln!("RMI build endpoint not available (server not built with learned-index feature) - aborting.");
-                    return;
-                }
-                if !resp.status().is_success() {
-                    eprintln!("RMI build request failed: {}", resp.status());
-                } else if let Ok(txt) = resp.text().await {
-                    println!("rmi_build_response={}", txt);
-                }
-            }
-            Err(e) => {
-                eprintln!("Failed to call /rmi/build: {}", e);
-            }
-        }
-    }
-
-    // Build URLs based on selected endpoint
-    let make_url = |base: &str, endpoint: &str, key: u64| -> String {
-        match endpoint {
-            "lookup_fast" => format!("{}/lookup_fast/{}", base, key),
-            "lookup_raw" => format!("{}/lookup_raw?key={}", base, key),
-            _ => format!("{}/lookup?key={}", base, key),
-        }
-    };
-
-    // Warmup
-    let warmup_deadline = Instant::now() + Duration::from_secs(args.warmup_seconds);
-    let mut warm_tasks = Vec::new();
-    for i in 0..args.read_concurrency {
+    // 1) Bulk load N keys
+    println!("[load] inserting {} keys", args.load_n);
+    let pb = ProgressBar::new(args.load_n as u64);
+    pb.set_style(ProgressStyle::with_template("{spinner} {msg} {bar:40.cyan/blue} {pos}/{len}")?.progress_chars("##-"));
+    let sem = Arc::new(Semaphore::new(args.load_concurrency));
+    let mut join = JoinSet::new();
+    for i in 0..args.load_n {
+        let permit = sem.clone().acquire_owned().await?;
         let client = client.clone();
         let base = args.base.clone();
         let endpoint = args.endpoint.clone();
         let dist = args.dist.clone();
-        let load_n = args.load_n as u64;
+        let load_n = args.load_n as usize;
         let zipf_s = args.zipf_s;
         warm_tasks.push(tokio::spawn(async move {
             let mut rng = StdRng::seed_from_u64(0xC0FFEE ^ (i as u64));
             let zipf = if dist == "zipf" {
-                Zipf::new(load_n.max(1) as u64, zipf_s).ok()
+                Zipf::new(load_n.max(1), zipf_s).ok()
             } else { None };
             while Instant::now() < warmup_deadline {
-                let k = if let Some(ref z) = zipf { z.sample(&mut rng) as u64 - 1 } else { rng.gen_range(0..load_n) };
+                let k = if let Some(ref z) = zipf { z.sample(&mut rng) as u64 - 1 } else { rng.gen_range(0..load_n as u64) };
                 let url = make_url(&base, &endpoint, k);
                 let _ = client.get(url).send().await;
             }
@@ -116,13 +89,19 @@
     }
     let _ = futures::future::join_all(warm_tasks).await;
 
-    // Measurement
+    // 3) Read-heavy workload and measure latency (lookup_raw)
+    println!("[read] running {}s, {} concurrency, dist={}", args.read_seconds, args.read_concurrency, args.dist);
     let deadline = Instant::now() + Duration::from_secs(args.read_seconds);
-    let hist = Arc::new(tokio::sync::Mutex::new(Histogram::<u64>::new_with_max(5_000_000_000, 3).unwrap()));
-    let total = Arc::new(AtomicU64::new(0));
+    let hist = Arc::new(tokio::sync::Mutex::new(Histogram::<u64>::new(3)?));
+    let sem_r = Arc::new(Semaphore::new(args.read_concurrency));
+    let mut set = JoinSet::new();
 
-    let mut tasks = Vec::new();
-    for i in 0..args.read_concurrency {
+    // key generators
+    let mut rng = StdRng::seed_from_u64(args.seed);
+    let zipf = if args.dist == "zipf" { Some(Zipf::new(args.load_n as u64, args.zipf_theta).unwrap()) } else { None };
+
+    while Instant::now() < deadline {
+        let permit = sem_r.clone().acquire_owned().await?;
         let client = client.clone();
         let base = args.base.clone();
         let endpoint = args.endpoint.clone();
@@ -130,15 +109,15 @@
         let hist = hist.clone();
         let total = total.clone();
         let dist = args.dist.clone();
-        let load_n = args.load_n as u64;
+        let load_n = args.load_n as usize;
         let zipf_s = args.zipf_s;
         tasks.push(tokio::spawn(async move {
             let mut rng = StdRng::seed_from_u64(0xDEADBEEF ^ (i as u64));
             let zipf = if dist == "zipf" {
-                Zipf::new(load_n.max(1) as u64, zipf_s).ok()
+                Zipf::new(load_n.max(1), zipf_s).ok()
             } else { None };
             while Instant::now() < deadline {
-                let k = if let Some(ref z) = zipf { z.sample(&mut rng) as u64 - 1 } else { rng.gen_range(0..load_n) };
+                let k = if let Some(ref z) = zipf { z.sample(&mut rng) as u64 - 1 } else { rng.gen_range(0..load_n as u64) };
                 let url = make_url(&base, &endpoint, k);
                 let t0 = Instant::now();
                 let _ = client.get(url).send().await;
@@ -164,30 +143,7 @@
     // Scrape /metrics to compute avg RMI lookup latency and avg probe len if present
     let mut rmi_lookup_avg_us: Option<f64> = None;
     let mut rmi_probe_len_avg: Option<f64> = None;
-<<<<<<< HEAD
-    if let Ok(resp) = client.get(format!("{}/metrics", args.base)).send().await {
-        if let Ok(text) = resp.text().await {
-            let mut sums: HashMap<&str, f64> = HashMap::new();
-            let mut counts: HashMap<&str, f64> = HashMap::new();
-            for line in text.lines() {
-                if line.starts_with("kyrodb_rmi_lookup_latency_seconds_sum") {
-                    if let Some(v) = line.split_whitespace().nth(1) { if let Ok(x) = v.parse::<f64>() { sums.insert("lookup", x); } }
-                } else if line.starts_with("kyrodb_rmi_lookup_latency_seconds_count") {
-                    if let Some(v) = line.split_whitespace().nth(1) { if let Ok(x) = v.parse::<f64>() { counts.insert("lookup", x); } }
-                } else if line.starts_with("kyrodb_rmi_probe_len_sum") {
-                    if let Some(v) = line.split_whitespace().nth(1) { if let Ok(x) = v.parse::<f64>() { sums.insert("probe", x); } }
-                } else if line.starts_with("kyrodb_rmi_probe_len_count") {
-                    if let Some(v) = line.split_whitespace().nth(1) { if let Ok(x) = v.parse::<f64>() { counts.insert("probe", x); } }
-                }
-            }
-            if let (Some(s), Some(c)) = (sums.get("lookup"), counts.get("lookup")) {
-                if *c > 0.0 { rmi_lookup_avg_us = Some((*s / *c) * 1_000_000.0); }
-            }
-            if let (Some(s), Some(c)) = (sums.get("probe"), counts.get("probe")) {
-                if *c > 0.0 { rmi_probe_len_avg = Some(*s / *c); }
-=======
-    if let Ok(response) = client.get(format!("{}/metrics", args.base)).send().await {
-        if let Ok(text) = response.text().await {
+    if let Ok(text) = client.get(format!("{}/metrics", args.base)).send().await.and_then(|r| r.text()).await {
         let mut sums: HashMap<&str, f64> = HashMap::new();
         let mut counts: HashMap<&str, f64> = HashMap::new();
         for line in text.lines() {
@@ -199,9 +155,13 @@
                 if let Some(v) = line.split_whitespace().nth(1) { if let Ok(x) = v.parse::<f64>() { sums.insert("probe", x); } }
             } else if line.starts_with("kyrodb_rmi_probe_len_count") {
                 if let Some(v) = line.split_whitespace().nth(1) { if let Ok(x) = v.parse::<f64>() { counts.insert("probe", x); } }
->>>>>>> 281f29b7
             }
         }
+        if let (Some(s), Some(c)) = (sums.get("lookup"), counts.get("lookup")) {
+            if *c > 0.0 { rmi_lookup_avg_us = Some((*s / *c) * 1_000_000.0); }
+        }
+        if let (Some(s), Some(c)) = (sums.get("probe"), counts.get("probe")) {
+            if *c > 0.0 { rmi_probe_len_avg = Some(*s / *c); }
         }
     }
 
